--- conflicted
+++ resolved
@@ -67,14 +67,9 @@
     "lookpath": "^1.2.1",
     "mime-types": "^2.1.27",
     "mobx": "^6.3.5",
-<<<<<<< HEAD
-    "mockrtc": "^0.3.0",
     "mocksecurity-check": "file:../mocksecurity-check",
-    "mockttp": "^3.5.1",
-=======
     "mockrtc": "^0.3.1",
     "mockttp": "^3.7.1",
->>>>>>> 0a649e49
     "node-abort-controller": "^3.0.1",
     "node-fetch": "^2.6.1",
     "node-forge": "^1.3.0",
